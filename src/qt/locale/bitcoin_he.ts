--- conflicted
+++ resolved
@@ -277,38 +277,6 @@
         <translation>פענוח הארנק נכשל</translation>
     </message>
     <message>
-<<<<<<< HEAD
-        <location filename="../askpassphrasedialog.cpp" line="117"/>
-        <location filename="../askpassphrasedialog.cpp" line="124"/>
-        <location filename="../askpassphrasedialog.cpp" line="166"/>
-        <location filename="../askpassphrasedialog.cpp" line="172"/>
-        <source>Wallet encryption failed</source>
-        <translation>הצפנת הארנק נכשלה</translation>
-    </message>
-    <message>
-        <location filename="../askpassphrasedialog.cpp" line="161"/>
-=======
-        <location filename="../askpassphrasedialog.cpp" line="170"/>
->>>>>>> 38297ba9
-        <source>Wallet passphrase was successfully changed.</source>
-        <translation>סיסמת הארנק שונתה בהצלחה.</translation>
-    </message>
-    <message>
-        <location filename="../askpassphrasedialog.cpp" line="217"/>
-        <location filename="../askpassphrasedialog.cpp" line="241"/>
-        <source>Warning: The Caps Lock key is on.</source>
-        <translation>אזהרה: מקש Caps Lock מופעל.</translation>
-    </message>
-<<<<<<< HEAD
-=======
-    <message>
-        <location filename="../askpassphrasedialog.cpp" line="102"/>
-        <source>WARNING: If you encrypt your wallet and lose your passphrase, you will &lt;b&gt;LOSE ALL OF YOUR BITCOINS&lt;/b&gt;!
-Are you sure you wish to encrypt your wallet?</source>
-        <translation>אזהרה: אם תצפין את הארנק שלך ותאבד את הסיסמה אתה &lt;b&gt;תאבד את כל הביטקוין שלך&lt;/b&gt;!
-אתה בטוח שברצונך להצפין את הארנק?</translation>
-    </message>
-    <message>
         <location filename="../askpassphrasedialog.cpp" line="126"/>
         <location filename="../askpassphrasedialog.cpp" line="133"/>
         <location filename="../askpassphrasedialog.cpp" line="175"/>
@@ -316,7 +284,17 @@
         <source>Wallet encryption failed</source>
         <translation>הצפנת הארנק נכשלה</translation>
     </message>
->>>>>>> 38297ba9
+    <message>
+        <location filename="../askpassphrasedialog.cpp" line="170"/>
+        <source>Wallet passphrase was successfully changed.</source>
+        <translation>סיסמת הארנק שונתה בהצלחה.</translation>
+    </message>
+    <message>
+        <location filename="../askpassphrasedialog.cpp" line="217"/>
+        <location filename="../askpassphrasedialog.cpp" line="241"/>
+        <source>Warning: The Caps Lock key is on.</source>
+        <translation>אזהרה: מקש Caps Lock מופעל.</translation>
+    </message>
 </context>
 <context>
     <name>BitcoinGUI</name>
@@ -1246,11 +1224,7 @@
 <context>
     <name>TransactionDesc</name>
     <message>
-<<<<<<< HEAD
-        <location filename="../transactiondesc.cpp" line="93"/>
-=======
-        <location filename="../transactiondesc.cpp" line="89"/>
->>>>>>> 38297ba9
+        <location filename="../transactiondesc.cpp" line="92"/>
         <source>unknown</source>
         <translation>לא ידוע</translation>
     </message>
@@ -1300,141 +1274,75 @@
         <translation>&lt;b&gt;מקור:&lt;/b&gt; נוצר&lt;br&gt;</translation>
     </message>
     <message>
-<<<<<<< HEAD
-        <location filename="../transactiondesc.cpp" line="76"/>
-        <location filename="../transactiondesc.cpp" line="93"/>
-=======
-        <location filename="../transactiondesc.cpp" line="72"/>
-        <location filename="../transactiondesc.cpp" line="89"/>
->>>>>>> 38297ba9
+        <location filename="../transactiondesc.cpp" line="75"/>
+        <location filename="../transactiondesc.cpp" line="92"/>
         <source>&lt;b&gt;From:&lt;/b&gt; </source>
         <translation>&lt;b&gt;מאת:&lt;/b&gt; </translation>
     </message>
     <message>
-<<<<<<< HEAD
-        <location filename="../transactiondesc.cpp" line="94"/>
-        <location filename="../transactiondesc.cpp" line="117"/>
-        <location filename="../transactiondesc.cpp" line="176"/>
-=======
-        <location filename="../transactiondesc.cpp" line="90"/>
-        <location filename="../transactiondesc.cpp" line="113"/>
-        <location filename="../transactiondesc.cpp" line="172"/>
->>>>>>> 38297ba9
+        <location filename="../transactiondesc.cpp" line="93"/>
+        <location filename="../transactiondesc.cpp" line="116"/>
+        <location filename="../transactiondesc.cpp" line="175"/>
         <source>&lt;b&gt;To:&lt;/b&gt; </source>
         <translation>&lt;b&gt;אל:&lt;/b&gt; </translation>
     </message>
     <message>
-<<<<<<< HEAD
-        <location filename="../transactiondesc.cpp" line="97"/>
-=======
-        <location filename="../transactiondesc.cpp" line="93"/>
->>>>>>> 38297ba9
+        <location filename="../transactiondesc.cpp" line="96"/>
         <source> (yours, label: </source>
         <translation> (שלך, תוית: </translation>
     </message>
     <message>
-<<<<<<< HEAD
-        <location filename="../transactiondesc.cpp" line="99"/>
-=======
-        <location filename="../transactiondesc.cpp" line="95"/>
->>>>>>> 38297ba9
+        <location filename="../transactiondesc.cpp" line="98"/>
         <source> (yours)</source>
         <translation>(שלך)</translation>
     </message>
     <message>
-<<<<<<< HEAD
-        <location filename="../transactiondesc.cpp" line="134"/>
-        <location filename="../transactiondesc.cpp" line="148"/>
-        <location filename="../transactiondesc.cpp" line="193"/>
-        <location filename="../transactiondesc.cpp" line="210"/>
-=======
-        <location filename="../transactiondesc.cpp" line="130"/>
-        <location filename="../transactiondesc.cpp" line="144"/>
-        <location filename="../transactiondesc.cpp" line="189"/>
-        <location filename="../transactiondesc.cpp" line="206"/>
->>>>>>> 38297ba9
+        <location filename="../transactiondesc.cpp" line="133"/>
+        <location filename="../transactiondesc.cpp" line="147"/>
+        <location filename="../transactiondesc.cpp" line="192"/>
+        <location filename="../transactiondesc.cpp" line="209"/>
         <source>&lt;b&gt;Credit:&lt;/b&gt; </source>
         <translation>&lt;b&gt;זיכוי:&lt;/b&gt; </translation>
     </message>
     <message>
-<<<<<<< HEAD
-        <location filename="../transactiondesc.cpp" line="184"/>
-        <location filename="../transactiondesc.cpp" line="192"/>
-        <location filename="../transactiondesc.cpp" line="207"/>
-=======
-        <location filename="../transactiondesc.cpp" line="132"/>
-        <source>(%1 matures in %2 more blocks)</source>
-        <translation>(%1 יבגור עוד %2 בלוקים)</translation>
-    </message>
-    <message>
-        <location filename="../transactiondesc.cpp" line="136"/>
-        <source>(not accepted)</source>
-        <translation>(לא התקבל)</translation>
-    </message>
-    <message>
-        <location filename="../transactiondesc.cpp" line="180"/>
-        <location filename="../transactiondesc.cpp" line="188"/>
-        <location filename="../transactiondesc.cpp" line="203"/>
->>>>>>> 38297ba9
+        <location filename="../transactiondesc.cpp" line="183"/>
+        <location filename="../transactiondesc.cpp" line="191"/>
+        <location filename="../transactiondesc.cpp" line="206"/>
         <source>&lt;b&gt;Debit:&lt;/b&gt; </source>
         <translation>&lt;b&lt;חיוב:&lt;/b&gt; </translation>
     </message>
     <message>
-<<<<<<< HEAD
-        <location filename="../transactiondesc.cpp" line="198"/>
-=======
-        <location filename="../transactiondesc.cpp" line="194"/>
->>>>>>> 38297ba9
+        <location filename="../transactiondesc.cpp" line="197"/>
         <source>&lt;b&gt;Transaction fee:&lt;/b&gt; </source>
         <translation>&lt;b&gt;עמלת פעולה:&lt;/b&gt; </translation>
     </message>
     <message>
-<<<<<<< HEAD
-        <location filename="../transactiondesc.cpp" line="214"/>
-=======
-        <location filename="../transactiondesc.cpp" line="210"/>
->>>>>>> 38297ba9
+        <location filename="../transactiondesc.cpp" line="213"/>
         <source>&lt;b&gt;Net amount:&lt;/b&gt; </source>
         <translation>&lt;b&gt;כמות נטו:&lt;/b&gt; </translation>
     </message>
     <message>
-<<<<<<< HEAD
-        <location filename="../transactiondesc.cpp" line="220"/>
-=======
-        <location filename="../transactiondesc.cpp" line="216"/>
->>>>>>> 38297ba9
+        <location filename="../transactiondesc.cpp" line="219"/>
         <source>Message:</source>
         <translation>הודעה:</translation>
     </message>
     <message>
-<<<<<<< HEAD
-        <location filename="../transactiondesc.cpp" line="222"/>
-=======
-        <location filename="../transactiondesc.cpp" line="218"/>
->>>>>>> 38297ba9
+        <location filename="../transactiondesc.cpp" line="221"/>
         <source>Comment:</source>
         <translation>הערה:</translation>
     </message>
     <message>
-<<<<<<< HEAD
-        <location filename="../transactiondesc.cpp" line="224"/>
-=======
-        <location filename="../transactiondesc.cpp" line="220"/>
->>>>>>> 38297ba9
+        <location filename="../transactiondesc.cpp" line="223"/>
         <source>Transaction ID:</source>
         <translation>מזהה פעולה:</translation>
     </message>
     <message>
-<<<<<<< HEAD
-        <location filename="../transactiondesc.cpp" line="227"/>
-=======
-        <location filename="../transactiondesc.cpp" line="223"/>
->>>>>>> 38297ba9
+        <location filename="../transactiondesc.cpp" line="226"/>
         <source>Generated coins must wait 120 blocks before they can be spent.  When you generated this block, it was broadcast to the network to be added to the block chain.  If it fails to get into the chain, it will change to &quot;not accepted&quot; and not be spendable.  This may occasionally happen if another node generates a block within a few seconds of yours.</source>
         <translation>מטבעות שנוצרו חייבים לחכות 120 בלוקים לפני שניתן לנצל אותם.  כשיצרת את הבלוק הזה, הוא שודר לרשת כדי להתווסף לשרשרת הבלוקים.  אם הוא אינו מצליח להיכנס לשרשרת, הוא ישתנה ל&quot;לא התקבל&quot; ולא ניתן יהיה לנצל אותו.  זה יכול לקרות מדי פעם אם צומת אחר מייצר בלוק בהפרש של מספר שניות מהבלוק שלך.</translation>
     </message>
     <message>
-        <location filename="../transactiondesc.cpp" line="136"/>
+        <location filename="../transactiondesc.cpp" line="135"/>
         <source>(%1 matures in %2 more blocks)</source>
         <translation>(%1 יבגור עוד %2 בלוקים)</translation>
     </message>
@@ -1444,7 +1352,7 @@
         <translation>&lt;b&gt;מצב:&lt;/b&gt; </translation>
     </message>
     <message>
-        <location filename="../transactiondesc.cpp" line="140"/>
+        <location filename="../transactiondesc.cpp" line="139"/>
         <source>(not accepted)</source>
         <translation>(לא התקבל)</translation>
     </message>
